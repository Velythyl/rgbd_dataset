<<<<<<< HEAD
=======
# Hydra stuff
>>>>>>> 4c1ce4f3
outputs/

# Byte-compiled / optimized / DLL files
__pycache__/
*.py[cod]
*$py.class

# C extensions
*.so

# Distribution / packaging
.Python
build/
develop-eggs/
dist/
downloads/
eggs/
.eggs/
lib/
lib64/
parts/
sdist/
var/
wheels/
share/python-wheels/
*.egg-info/
.installed.cfg
*.egg
MANIFEST

# PyInstaller
#  Usually these files are written by a python script from a template
#  before PyInstaller builds the exe, so as to inject date/other infos into it.
*.manifest
*.spec

# Installer logs
pip-log.txt
pip-delete-this-directory.txt

# Unit test / coverage reports
htmlcov/
.tox/
.nox/
.coverage
.coverage.*
.cache
nosetests.xml
coverage.xml
*.cover
*.py,cover
.hypothesis/
.pytest_cache/
cover/

# Translations
*.mo
*.pot

# Django stuff:
*.log
local_settings.py
db.sqlite3
db.sqlite3-journal

# Flask stuff:
instance/
.webassets-cache

# Scrapy stuff:
.scrapy

# Sphinx documentation
docs/_build/

# PyBuilder
.pybuilder/
target/

# Jupyter Notebook
.ipynb_checkpoints

# IPython
profile_default/
ipython_config.py

# pyenv
#   For a library or package, you might want to ignore these files since the code is
#   intended to run in multiple environments; otherwise, check them in:
# .python-version

# pipenv
#   According to pypa/pipenv#598, it is recommended to include Pipfile.lock in version control.
#   However, in case of collaboration, if having platform-specific dependencies or dependencies
#   having no cross-platform support, pipenv may install dependencies that don't work, or not
#   install all needed dependencies.
#Pipfile.lock

# poetry
#   Similar to Pipfile.lock, it is generally recommended to include poetry.lock in version control.
#   This is especially recommended for binary packages to ensure reproducibility, and is more
#   commonly ignored for libraries.
#   https://python-poetry.org/docs/basic-usage/#commit-your-poetrylock-file-to-version-control
#poetry.lock

# pdm
#   Similar to Pipfile.lock, it is generally recommended to include pdm.lock in version control.
#pdm.lock
#   pdm stores project-wide configurations in .pdm.toml, but it is recommended to not include it
#   in version control.
#   https://pdm.fming.dev/latest/usage/project/#working-with-version-control
.pdm.toml
.pdm-python
.pdm-build/

# PEP 582; used by e.g. github.com/David-OConnor/pyflow and github.com/pdm-project/pdm
__pypackages__/

# Celery stuff
celerybeat-schedule
celerybeat.pid

# SageMath parsed files
*.sage.py

# Environments
.env
.venv
env/
venv/
ENV/
env.bak/
venv.bak/

# Spyder project settings
.spyderproject
.spyproject

# Rope project settings
.ropeproject

# mkdocs documentation
/site

# mypy
.mypy_cache/
.dmypy.json
dmypy.json

# Pyre type checker
.pyre/

# pytype static type analyzer
.pytype/

# Cython debug symbols
cython_debug/

# PyCharm
#  JetBrains specific template is maintained in a separate JetBrains.gitignore that can
#  be found at https://github.com/github/gitignore/blob/main/Global/JetBrains.gitignore
#  and can be added to the global gitignore or merged into this file.  For a more nuclear
#  option (not recommended) you can uncomment the following to ignore the entire idea folder.
#.idea/<|MERGE_RESOLUTION|>--- conflicted
+++ resolved
@@ -1,7 +1,4 @@
-<<<<<<< HEAD
-=======
 # Hydra stuff
->>>>>>> 4c1ce4f3
 outputs/
 
 # Byte-compiled / optimized / DLL files
