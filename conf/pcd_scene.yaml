--- conflicted
+++ resolved
@@ -5,8 +5,4 @@
 draw_origin: false
 draw_cam: false
 draw_traj: false
-<<<<<<< HEAD
-voxel_size: 0.025
-=======
-downsampling_voxel_size: .01
->>>>>>> 4c1ce4f3
+voxel_size: 0.025